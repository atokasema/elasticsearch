/*
 * Licensed to Elasticsearch under one or more contributor
 * license agreements. See the NOTICE file distributed with
 * this work for additional information regarding copyright
 * ownership. Elasticsearch licenses this file to you under
 * the Apache License, Version 2.0 (the "License"); you may
 * not use this file except in compliance with the License.
 * You may obtain a copy of the License at
 *
 *    http://www.apache.org/licenses/LICENSE-2.0
 *
 * Unless required by applicable law or agreed to in writing,
 * software distributed under the License is distributed on an
 * "AS IS" BASIS, WITHOUT WARRANTIES OR CONDITIONS OF ANY
 * KIND, either express or implied.  See the License for the
 * specific language governing permissions and limitations
 * under the License.
 */
package org.elasticsearch.action;

import org.elasticsearch.action.support.WriteRequest;
import org.elasticsearch.action.support.WriteResponse;
import org.elasticsearch.action.support.WriteRequest.RefreshPolicy;
import org.elasticsearch.action.support.replication.ReplicationResponse;
import org.elasticsearch.common.io.stream.StreamInput;
import org.elasticsearch.common.io.stream.StreamOutput;
import org.elasticsearch.common.xcontent.StatusToXContent;
import org.elasticsearch.common.xcontent.XContentBuilder;
<<<<<<< HEAD
import org.elasticsearch.index.seqno.SequenceNumbersService;
=======
import org.elasticsearch.index.IndexSettings;
>>>>>>> be168f52
import org.elasticsearch.index.shard.ShardId;
import org.elasticsearch.rest.RestStatus;

import java.io.IOException;

/**
 * A base class for the response of a write operation that involves a single doc
 */
public abstract class DocWriteResponse extends ReplicationResponse implements WriteResponse, StatusToXContent {

    private ShardId shardId;
    private String id;
    private String type;
    private long version;
<<<<<<< HEAD
    private long seqNo;
=======
    private boolean forcedRefresh;
>>>>>>> be168f52

    public DocWriteResponse(ShardId shardId, String type, String id, long seqNo, long version) {
        this.shardId = shardId;
        this.type = type;
        this.id = id;
        this.seqNo = seqNo;
        this.version = version;
    }

    // needed for deserialization
    protected DocWriteResponse() {
    }

    /**
     * The index the document was changed in.
     */
    public String getIndex() {
        return this.shardId.getIndexName();
    }

    /**
     * The exact shard the document was changed in.
     */
    public ShardId getShardId() {
        return this.shardId;
    }

    /**
     * The type of the document changed.
     */
    public String getType() {
        return this.type;
    }

    /**
     * The id of the document changed.
     */
    public String getId() {
        return this.id;
    }

    /**
     * Returns the current version of the doc.
     */
    public long getVersion() {
        return this.version;
    }

    /**
<<<<<<< HEAD
     * Returns the sequence number assigned for this change. Returns {@link SequenceNumbersService#UNASSIGNED_SEQ_NO} if the operation
     * wasn't performed (i.e., an update operation that resulted in a NOOP).
     */
    public long getSeqNo() {
        return seqNo;
=======
     * Did this request force a refresh? Requests that set {@link WriteRequest#setRefreshPolicy(RefreshPolicy)} to
     * {@link RefreshPolicy#IMMEDIATE} will always return true for this. Requests that set it to {@link RefreshPolicy#WAIT_UNTIL} will
     * only return true here if they run out of refresh listener slots (see {@link IndexSettings#MAX_REFRESH_LISTENERS_PER_SHARD}).
     */
    public boolean forcedRefresh() {
        return forcedRefresh;
    }

    @Override
    public void setForcedRefresh(boolean forcedRefresh) {
        this.forcedRefresh = forcedRefresh;
>>>>>>> be168f52
    }

    /** returns the rest status for this response (based on {@link ShardInfo#status()} */
    public RestStatus status() {
        return getShardInfo().status();
    }

    @Override
    public void readFrom(StreamInput in) throws IOException {
        super.readFrom(in);
        shardId = ShardId.readShardId(in);
        type = in.readString();
        id = in.readString();
        version = in.readZLong();
<<<<<<< HEAD
        seqNo = in.readZLong();
=======
        forcedRefresh = in.readBoolean();
>>>>>>> be168f52
    }

    @Override
    public void writeTo(StreamOutput out) throws IOException {
        super.writeTo(out);
        shardId.writeTo(out);
        out.writeString(type);
        out.writeString(id);
        out.writeZLong(version);
<<<<<<< HEAD
        out.writeZLong(seqNo);
=======
        out.writeBoolean(forcedRefresh);
>>>>>>> be168f52
    }

    static final class Fields {
        static final String _INDEX = "_index";
        static final String _TYPE = "_type";
        static final String _ID = "_id";
        static final String _VERSION = "_version";
        static final String _SHARD_ID = "_shard_id";
        static final String _SEQ_NO = "_seq_no";
    }

    @Override
    public XContentBuilder toXContent(XContentBuilder builder, Params params) throws IOException {
        ReplicationResponse.ShardInfo shardInfo = getShardInfo();
        builder.field(Fields._INDEX, shardId.getIndexName())
<<<<<<< HEAD
                .field(Fields._TYPE, type)
                .field(Fields._ID, id)
                .field(Fields._VERSION, version);
=======
            .field(Fields._TYPE, type)
            .field(Fields._ID, id)
            .field(Fields._VERSION, version)
            .field("forced_refresh", forcedRefresh);
>>>>>>> be168f52
        shardInfo.toXContent(builder, params);
        //nocommit: i'm not sure we want to expose it in the api but it will be handy for debugging while we work...
        builder.field(Fields._SHARD_ID, shardId.id());
        if (getSeqNo() >= 0) {
            builder.field(Fields._SEQ_NO, getSeqNo());
        }
        return builder;
    }
}<|MERGE_RESOLUTION|>--- conflicted
+++ resolved
@@ -19,18 +19,15 @@
 package org.elasticsearch.action;
 
 import org.elasticsearch.action.support.WriteRequest;
+import org.elasticsearch.action.support.WriteRequest.RefreshPolicy;
 import org.elasticsearch.action.support.WriteResponse;
-import org.elasticsearch.action.support.WriteRequest.RefreshPolicy;
 import org.elasticsearch.action.support.replication.ReplicationResponse;
 import org.elasticsearch.common.io.stream.StreamInput;
 import org.elasticsearch.common.io.stream.StreamOutput;
 import org.elasticsearch.common.xcontent.StatusToXContent;
 import org.elasticsearch.common.xcontent.XContentBuilder;
-<<<<<<< HEAD
+import org.elasticsearch.index.IndexSettings;
 import org.elasticsearch.index.seqno.SequenceNumbersService;
-=======
-import org.elasticsearch.index.IndexSettings;
->>>>>>> be168f52
 import org.elasticsearch.index.shard.ShardId;
 import org.elasticsearch.rest.RestStatus;
 
@@ -45,11 +42,8 @@
     private String id;
     private String type;
     private long version;
-<<<<<<< HEAD
     private long seqNo;
-=======
     private boolean forcedRefresh;
->>>>>>> be168f52
 
     public DocWriteResponse(ShardId shardId, String type, String id, long seqNo, long version) {
         this.shardId = shardId;
@@ -99,13 +93,14 @@
     }
 
     /**
-<<<<<<< HEAD
      * Returns the sequence number assigned for this change. Returns {@link SequenceNumbersService#UNASSIGNED_SEQ_NO} if the operation
      * wasn't performed (i.e., an update operation that resulted in a NOOP).
      */
     public long getSeqNo() {
         return seqNo;
-=======
+    }
+
+    /**
      * Did this request force a refresh? Requests that set {@link WriteRequest#setRefreshPolicy(RefreshPolicy)} to
      * {@link RefreshPolicy#IMMEDIATE} will always return true for this. Requests that set it to {@link RefreshPolicy#WAIT_UNTIL} will
      * only return true here if they run out of refresh listener slots (see {@link IndexSettings#MAX_REFRESH_LISTENERS_PER_SHARD}).
@@ -117,7 +112,6 @@
     @Override
     public void setForcedRefresh(boolean forcedRefresh) {
         this.forcedRefresh = forcedRefresh;
->>>>>>> be168f52
     }
 
     /** returns the rest status for this response (based on {@link ShardInfo#status()} */
@@ -132,11 +126,8 @@
         type = in.readString();
         id = in.readString();
         version = in.readZLong();
-<<<<<<< HEAD
         seqNo = in.readZLong();
-=======
         forcedRefresh = in.readBoolean();
->>>>>>> be168f52
     }
 
     @Override
@@ -146,11 +137,8 @@
         out.writeString(type);
         out.writeString(id);
         out.writeZLong(version);
-<<<<<<< HEAD
         out.writeZLong(seqNo);
-=======
         out.writeBoolean(forcedRefresh);
->>>>>>> be168f52
     }
 
     static final class Fields {
@@ -166,16 +154,10 @@
     public XContentBuilder toXContent(XContentBuilder builder, Params params) throws IOException {
         ReplicationResponse.ShardInfo shardInfo = getShardInfo();
         builder.field(Fields._INDEX, shardId.getIndexName())
-<<<<<<< HEAD
-                .field(Fields._TYPE, type)
-                .field(Fields._ID, id)
-                .field(Fields._VERSION, version);
-=======
             .field(Fields._TYPE, type)
             .field(Fields._ID, id)
             .field(Fields._VERSION, version)
             .field("forced_refresh", forcedRefresh);
->>>>>>> be168f52
         shardInfo.toXContent(builder, params);
         //nocommit: i'm not sure we want to expose it in the api but it will be handy for debugging while we work...
         builder.field(Fields._SHARD_ID, shardId.id());
